--- conflicted
+++ resolved
@@ -115,11 +115,7 @@
         // Click on the task on the list
         onView(withText(TASK_TITLE)).perform(click());
 
-<<<<<<< HEAD
-        TestUtils.rotateOrientation(mTasksActivityTestRule);
-=======
-        TestUtils.rotateOrientation(mTaskDetailActivityTestRule.getActivity());
->>>>>>> 8c418967
+        TestUtils.rotateOrientation(mTasksActivityTestRule.getActivity());
 
         // Check that the task is shown
         onView(withId(R.id.task_detail_title)).check(matches(withText(TASK_TITLE)));
