/*
 * Copyright 2016, The Android Open Source Project
 *
 * Licensed under the Apache License, Version 2.0 (the "License");
 * you may not use this file except in compliance with the License.
 * You may obtain a copy of the License at
 *
 *      http://www.apache.org/licenses/LICENSE-2.0
 *
 * Unless required by applicable law or agreed to in writing, software
 * distributed under the License is distributed on an "AS IS" BASIS,
 * WITHOUT WARRANTIES OR CONDITIONS OF ANY KIND, either express or implied.
 * See the License for the specific language governing permissions and
 * limitations under the License.
 */

package com.example.android.architecture.blueprints.todoapp.addedittask;

import android.support.annotation.NonNull;
import android.support.annotation.Nullable;

import com.example.android.architecture.blueprints.todoapp.data.Task;
import com.example.android.architecture.blueprints.todoapp.data.source.TasksDataSource;
import com.example.android.architecture.blueprints.todoapp.util.schedulers.BaseSchedulerProvider;

import rx.Observer;
import rx.Subscription;
import rx.subscriptions.CompositeSubscription;

import static com.google.common.base.Preconditions.checkNotNull;

/**
 * Listens to user actions from the UI ({@link AddEditTaskFragment}), retrieves the data and updates
 * the UI as required.
 */
public class AddEditTaskPresenter implements AddEditTaskContract.Presenter {

    @NonNull
    private final TasksDataSource mTasksRepository;

    @NonNull
    private final AddEditTaskContract.View mAddTaskView;

    @NonNull
    private final BaseSchedulerProvider mSchedulerProvider;

    @Nullable
    private String mTaskId;

<<<<<<< HEAD
    @NonNull
    private CompositeSubscription mSubscriptions;
=======
    private boolean mIsDataMissing;
>>>>>>> cdbedb08

    /**
     * Creates a presenter for the add/edit view.
     *
     * @param taskId          ID of the task to edit or null for a new task
     * @param tasksRepository a repository of data for tasks
<<<<<<< HEAD
     * @param addTaskView     the add/edit view
     */
    public AddEditTaskPresenter(@Nullable String taskId,
                                @NonNull TasksDataSource tasksRepository,
                                @NonNull AddEditTaskContract.View addTaskView,
                                @NonNull BaseSchedulerProvider schedulerProvider) {
        mTaskId = taskId;
        mTasksRepository = checkNotNull(tasksRepository, "tasksRepository cannot be null!");
        mAddTaskView = checkNotNull(addTaskView, "addTaskView cannot be null!");
        mSchedulerProvider = checkNotNull(schedulerProvider, "schedulerProvider cannot be null!");

        mSubscriptions = new CompositeSubscription();
        mAddTaskView.setPresenter(this);
    }

    @Override
    public void subscribe() {
        if (mTaskId != null) {
=======
     * @param addTaskView the add/edit view
     * @param shouldLoadDataFromRepo whether data needs to be loaded or not (for config changes)
     */
    public AddEditTaskPresenter(@Nullable String taskId, @NonNull TasksDataSource tasksRepository,
            @NonNull AddEditTaskContract.View addTaskView, boolean shouldLoadDataFromRepo) {
        mTaskId = taskId;
        mTasksRepository = checkNotNull(tasksRepository);
        mAddTaskView = checkNotNull(addTaskView);
        mIsDataMissing = shouldLoadDataFromRepo;
    }

    @Override
    public void start() {
        if (!isNewTask() && mIsDataMissing) {
>>>>>>> cdbedb08
            populateTask();
        }
    }

    @Override
<<<<<<< HEAD
    public void unsubscribe() {
        mSubscriptions.clear();
    }

    @Override
    public void saveTask(String title, String description) {
        Task newTask = mTaskId == null ?
                new Task(title, description) :
                new Task(title, description, mTaskId);
        saveTask(newTask);
=======
    public void saveTask(String title, String description) {
        if (isNewTask()) {
            createTask(title, description);
        } else {
            updateTask(title, description);
        }
    }

    @Override
    public void populateTask() {
        if (isNewTask()) {
            throw new RuntimeException("populateTask() was called but task is new.");
        }
        mTasksRepository.getTask(mTaskId, this);
    }

    @Override
    public void onTaskLoaded(Task task) {
        // The view may not be able to handle UI updates anymore
        if (mAddTaskView.isActive()) {
            mAddTaskView.setTitle(task.getTitle());
            mAddTaskView.setDescription(task.getDescription());
        }
        mIsDataMissing = false;
    }

    @Override
    public void onDataNotAvailable() {
        // The view may not be able to handle UI updates anymore
        if (mAddTaskView.isActive()) {
            mAddTaskView.showEmptyTaskError();
        }
    }

    @Override
    public boolean isDataMissing() {
        return mIsDataMissing;
    }

    private boolean isNewTask() {
        return mTaskId == null;
>>>>>>> cdbedb08
    }

    private void saveTask(@NonNull Task task) {
        if (task.isEmpty()) {
            mAddTaskView.showEmptyTaskError();
        } else {
            mTasksRepository.saveTask(task);
            mAddTaskView.showTasksList();
        }
    }

    @Override
    public void populateTask() {
        if (mTaskId == null) {
            throw new RuntimeException("populateTask() was called but task is new.");
        }
        Subscription subscription = mTasksRepository
                .getTask(mTaskId)
                .subscribeOn(mSchedulerProvider.computation())
                .observeOn(mSchedulerProvider.ui())
                .subscribe(new Observer<Task>() {
                    @Override
                    public void onCompleted() {

                    }

                    @Override
                    public void onError(Throwable e) {
                        if (mAddTaskView.isActive()) {
                            mAddTaskView.showEmptyTaskError();
                        }
                    }

                    @Override
                    public void onNext(Task task) {
                        if (mAddTaskView.isActive()) {
                            mAddTaskView.setTitle(task.getTitle());
                            mAddTaskView.setDescription(task.getDescription());
                        }
                    }
                });

        mSubscriptions.add(subscription);
    }
}<|MERGE_RESOLUTION|>--- conflicted
+++ resolved
@@ -47,28 +47,27 @@
     @Nullable
     private String mTaskId;
 
-<<<<<<< HEAD
+    private boolean mIsDataMissing;
+
     @NonNull
     private CompositeSubscription mSubscriptions;
-=======
-    private boolean mIsDataMissing;
->>>>>>> cdbedb08
 
     /**
      * Creates a presenter for the add/edit view.
      *
-     * @param taskId          ID of the task to edit or null for a new task
+     * @param taskId ID of the task to edit or null for a new task
      * @param tasksRepository a repository of data for tasks
-<<<<<<< HEAD
-     * @param addTaskView     the add/edit view
+     * @param addTaskView the add/edit view
+     * @param shouldLoadDataFromRepo whether data needs to be loaded or not (for config changes)
      */
-    public AddEditTaskPresenter(@Nullable String taskId,
-                                @NonNull TasksDataSource tasksRepository,
-                                @NonNull AddEditTaskContract.View addTaskView,
+    public AddEditTaskPresenter(@Nullable String taskId, @NonNull TasksDataSource tasksRepository,
+            @NonNull AddEditTaskContract.View addTaskView, boolean shouldLoadDataFromRepo,
                                 @NonNull BaseSchedulerProvider schedulerProvider) {
         mTaskId = taskId;
-        mTasksRepository = checkNotNull(tasksRepository, "tasksRepository cannot be null!");
-        mAddTaskView = checkNotNull(addTaskView, "addTaskView cannot be null!");
+        mTasksRepository = checkNotNull(tasksRepository);
+        mAddTaskView = checkNotNull(addTaskView);
+        mIsDataMissing = shouldLoadDataFromRepo;
+
         mSchedulerProvider = checkNotNull(schedulerProvider, "schedulerProvider cannot be null!");
 
         mSubscriptions = new CompositeSubscription();
@@ -77,40 +76,17 @@
 
     @Override
     public void subscribe() {
-        if (mTaskId != null) {
-=======
-     * @param addTaskView the add/edit view
-     * @param shouldLoadDataFromRepo whether data needs to be loaded or not (for config changes)
-     */
-    public AddEditTaskPresenter(@Nullable String taskId, @NonNull TasksDataSource tasksRepository,
-            @NonNull AddEditTaskContract.View addTaskView, boolean shouldLoadDataFromRepo) {
-        mTaskId = taskId;
-        mTasksRepository = checkNotNull(tasksRepository);
-        mAddTaskView = checkNotNull(addTaskView);
-        mIsDataMissing = shouldLoadDataFromRepo;
-    }
-
-    @Override
-    public void start() {
         if (!isNewTask() && mIsDataMissing) {
->>>>>>> cdbedb08
             populateTask();
         }
     }
 
     @Override
-<<<<<<< HEAD
     public void unsubscribe() {
         mSubscriptions.clear();
     }
 
     @Override
-    public void saveTask(String title, String description) {
-        Task newTask = mTaskId == null ?
-                new Task(title, description) :
-                new Task(title, description, mTaskId);
-        saveTask(newTask);
-=======
     public void saveTask(String title, String description) {
         if (isNewTask()) {
             createTask(title, description);
@@ -124,53 +100,8 @@
         if (isNewTask()) {
             throw new RuntimeException("populateTask() was called but task is new.");
         }
-        mTasksRepository.getTask(mTaskId, this);
-    }
-
-    @Override
-    public void onTaskLoaded(Task task) {
-        // The view may not be able to handle UI updates anymore
-        if (mAddTaskView.isActive()) {
-            mAddTaskView.setTitle(task.getTitle());
-            mAddTaskView.setDescription(task.getDescription());
-        }
-        mIsDataMissing = false;
-    }
-
-    @Override
-    public void onDataNotAvailable() {
-        // The view may not be able to handle UI updates anymore
-        if (mAddTaskView.isActive()) {
-            mAddTaskView.showEmptyTaskError();
-        }
-    }
-
-    @Override
-    public boolean isDataMissing() {
-        return mIsDataMissing;
-    }
-
-    private boolean isNewTask() {
-        return mTaskId == null;
->>>>>>> cdbedb08
-    }
-
-    private void saveTask(@NonNull Task task) {
-        if (task.isEmpty()) {
-            mAddTaskView.showEmptyTaskError();
-        } else {
-            mTasksRepository.saveTask(task);
-            mAddTaskView.showTasksList();
-        }
-    }
-
-    @Override
-    public void populateTask() {
-        if (mTaskId == null) {
-            throw new RuntimeException("populateTask() was called but task is new.");
-        }
         Subscription subscription = mTasksRepository
-                .getTask(mTaskId)
+                .getTask(mTaskId, this)
                 .subscribeOn(mSchedulerProvider.computation())
                 .observeOn(mSchedulerProvider.ui())
                 .subscribe(new Observer<Task>() {
@@ -191,10 +122,38 @@
                         if (mAddTaskView.isActive()) {
                             mAddTaskView.setTitle(task.getTitle());
                             mAddTaskView.setDescription(task.getDescription());
+
+                            mIsDataMissing = false;
                         }
                     }
                 });
-
         mSubscriptions.add(subscription);
     }
+
+    @Override
+    public boolean isDataMissing() {
+        return mIsDataMissing;
+    }
+
+    private boolean isNewTask() {
+        return mTaskId == null;
+    }
+
+    private void createTask(String title, String description) {
+        Task newTask = new Task(title, description);
+        if (newTask.isEmpty()) {
+            mAddTaskView.showEmptyTaskError();
+        } else {
+            mTasksRepository.saveTask(newTask);
+            mAddTaskView.showTasksList();
+        }
+    }
+
+    private void updateTask(String title, String description) {
+        if (isNewTask()) {
+            throw new RuntimeException("updateTask() was called but task is new.");
+        }
+        mTasksRepository.saveTask(new Task(title, description, mTaskId));
+        mAddTaskView.showTasksList(); // After an edit, go back to the list.
+    }
 }