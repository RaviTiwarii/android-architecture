--- conflicted
+++ resolved
@@ -72,13 +72,6 @@
                     addEditTaskFragment, R.id.contentFrame);
         }
 
-<<<<<<< HEAD
-        // Prevent the presenter from loading data from the repository if this is a config change.
-        boolean shouldLoadDataFromRepo = savedInstanceState == null;
-
-        // Create the presenter
-        AddEditTaskPresenter addEditTaskPresenter = new AddEditTaskPresenter(
-=======
         boolean shouldLoadDataFromRepo = true;
 
         // Prevent the presenter from loading data from the repository if this is a config change.
@@ -89,14 +82,10 @@
 
         // Create the presenter
         mAddEditTaskPresenter = new AddEditTaskPresenter(
->>>>>>> cdbedb08
                 taskId,
                 Injection.provideTasksRepository(getApplicationContext()),
                 addEditTaskFragment,
                 shouldLoadDataFromRepo);
-<<<<<<< HEAD
-        addEditTaskFragment.setPresenter(addEditTaskPresenter);
-=======
 
         addEditTaskFragment.setPresenter(mAddEditTaskPresenter);
     }
@@ -106,7 +95,6 @@
         // Save the state so that next time we know if we need to refresh data.
         outState.putBoolean(SHOULD_LOAD_DATA_FROM_REPO_KEY, mAddEditTaskPresenter.isDataMissing());
         super.onSaveInstanceState(outState);
->>>>>>> cdbedb08
     }
 
     @Override
