/*
 * Copyright 2016, The Android Open Source Project
 *
 * Licensed under the Apache License, Version 2.0 (the "License");
 * you may not use this file except in compliance with the License.
 * You may obtain a copy of the License at
 *
 *      http://www.apache.org/licenses/LICENSE-2.0
 *
 * Unless required by applicable law or agreed to in writing, software
 * distributed under the License is distributed on an "AS IS" BASIS,
 * WITHOUT WARRANTIES OR CONDITIONS OF ANY KIND, either express or implied.
 * See the License for the specific language governing permissions and
 * limitations under the License.
 */

package com.example.android.architecture.blueprints.todoapp.addedittask;

import android.app.Activity;
import android.os.Bundle;
import android.support.annotation.NonNull;
import android.support.annotation.Nullable;
import android.support.design.widget.FloatingActionButton;
import android.support.design.widget.Snackbar;
import android.support.v4.app.Fragment;
import android.view.LayoutInflater;
import android.view.View;
import android.view.ViewGroup;
import android.widget.TextView;

import com.example.android.architecture.blueprints.todoapp.R;

import static com.google.common.base.Preconditions.checkNotNull;

/**
 * Main UI for the add task screen. Users can enter a task title and description.
 */
public class AddEditTaskFragment extends Fragment implements AddEditTaskContract.View {

    public static final String ARGUMENT_EDIT_TASK_ID = "EDIT_TASK_ID";

    private AddEditTaskContract.Presenter mPresenter;

    private TextView mTitle;

    private TextView mDescription;

    public static AddEditTaskFragment newInstance() {
        return new AddEditTaskFragment();
    }

    public AddEditTaskFragment() {
        // Required empty public constructor
    }

    @Override
    public void onResume() {
        super.onResume();
        mPresenter.start();
    }

    @Override
    public void setPresenter(@NonNull AddEditTaskContract.Presenter presenter) {
        mPresenter = checkNotNull(presenter);
    }

    @Override
    public void onActivityCreated(Bundle savedInstanceState) {
        super.onActivityCreated(savedInstanceState);

        FloatingActionButton fab =
                (FloatingActionButton) getActivity().findViewById(R.id.fab_edit_task_done);
        fab.setImageResource(R.drawable.ic_done);
        fab.setOnClickListener(new View.OnClickListener() {
            @Override
            public void onClick(View v) {
<<<<<<< HEAD
                if (isNewTask()) {
                    mPresenter.createTask(
                            mTitle.getText().toString(),
                            mDescription.getText().toString());
                } else {
                    mPresenter.updateTask(
                            mEditedTaskId,
                            mTitle.getText().toString(),
                            mDescription.getText().toString());
                }

=======
                mPresenter.saveTask(mTitle.getText().toString(), mDescription.getText().toString());
>>>>>>> 31ce3e52
            }
        });
    }

    @Nullable
    @Override
    public View onCreateView(LayoutInflater inflater, ViewGroup container,
                             Bundle savedInstanceState) {
        View root = inflater.inflate(R.layout.addtask_frag, container, false);
        mTitle = (TextView) root.findViewById(R.id.add_task_title);
        mDescription = (TextView) root.findViewById(R.id.add_task_description);

        setHasOptionsMenu(true);
        setRetainInstance(true);
        return root;
    }

    @Override
    public void showEmptyTaskError() {
        Snackbar.make(mTitle, getString(R.string.empty_task_message), Snackbar.LENGTH_LONG).show();
    }

    @Override
    public void showTasksList() {
        getActivity().setResult(Activity.RESULT_OK);
        getActivity().finish();
    }

    @Override
    public void setTitle(String title) {
        mTitle.setText(title);
    }

    @Override
    public void setDescription(String description) {
        mDescription.setText(description);
    }

<<<<<<< HEAD
    private void setTaskIdIfAny() {
        if (getArguments() != null && getArguments().containsKey(ARGUMENT_EDIT_TASK_ID)) {
            mEditedTaskId = getArguments().getString(ARGUMENT_EDIT_TASK_ID);
        }
    }

    private boolean isNewTask() {
        return mEditedTaskId == null;
=======
    @Override
    public boolean isActive() {
        return isAdded();
>>>>>>> 31ce3e52
    }
}<|MERGE_RESOLUTION|>--- conflicted
+++ resolved
@@ -16,6 +16,8 @@
 
 package com.example.android.architecture.blueprints.todoapp.addedittask;
 
+import static com.google.common.base.Preconditions.checkNotNull;
+
 import android.app.Activity;
 import android.os.Bundle;
 import android.support.annotation.NonNull;
@@ -29,8 +31,6 @@
 import android.widget.TextView;
 
 import com.example.android.architecture.blueprints.todoapp.R;
-
-import static com.google.common.base.Preconditions.checkNotNull;
 
 /**
  * Main UI for the add task screen. Users can enter a task title and description.
@@ -74,21 +74,7 @@
         fab.setOnClickListener(new View.OnClickListener() {
             @Override
             public void onClick(View v) {
-<<<<<<< HEAD
-                if (isNewTask()) {
-                    mPresenter.createTask(
-                            mTitle.getText().toString(),
-                            mDescription.getText().toString());
-                } else {
-                    mPresenter.updateTask(
-                            mEditedTaskId,
-                            mTitle.getText().toString(),
-                            mDescription.getText().toString());
-                }
-
-=======
                 mPresenter.saveTask(mTitle.getText().toString(), mDescription.getText().toString());
->>>>>>> 31ce3e52
             }
         });
     }
@@ -126,20 +112,4 @@
     public void setDescription(String description) {
         mDescription.setText(description);
     }
-
-<<<<<<< HEAD
-    private void setTaskIdIfAny() {
-        if (getArguments() != null && getArguments().containsKey(ARGUMENT_EDIT_TASK_ID)) {
-            mEditedTaskId = getArguments().getString(ARGUMENT_EDIT_TASK_ID);
-        }
-    }
-
-    private boolean isNewTask() {
-        return mEditedTaskId == null;
-=======
-    @Override
-    public boolean isActive() {
-        return isAdded();
->>>>>>> 31ce3e52
-    }
 }